//! The [`Event`] enum and assorted supporting types.
//!
//! These are sent to the closure given to [`EventLoop::run(...)`], where they get
//! processed and used to modify the program state. For more details, see the root-level documentation.
//!
//! Some of these events represent different "parts" of a traditional event-handling loop. You could
//! approximate the basic ordering loop of [`EventLoop::run(...)`] like this:
//!
//! ```rust,ignore
//! let mut start_cause = StartCause::Init;
//!
//! while !elwt.exiting() {
//!     event_handler(NewEvents(start_cause), elwt);
//!
//!     for e in (window events, user events, device events) {
//!         event_handler(e, elwt);
//!     }
//!
//!     for w in (redraw windows) {
//!         event_handler(RedrawRequested(w), elwt);
//!     }
//!
//!     event_handler(AboutToWait, elwt);
//!     start_cause = wait_if_necessary();
//! }
//!
//! event_handler(LoopExiting, elwt);
//! ```
//!
//! This leaves out timing details like [`ControlFlow::WaitUntil`] but hopefully
//! describes what happens in what order.
//!
//! [`EventLoop::run(...)`]: crate::event_loop::EventLoop::run
//! [`ControlFlow::WaitUntil`]: crate::event_loop::ControlFlow::WaitUntil
use std::path::PathBuf;
use std::sync::{Mutex, Weak};
#[cfg(not(wasm_platform))]
use std::time::Instant;

use smol_str::SmolStr;
#[cfg(wasm_platform)]
use web_time::Instant;

use crate::error::ExternalError;
#[cfg(doc)]
use crate::window::Window;
use crate::{
    dpi::{PhysicalPosition, PhysicalSize},
    event_loop::AsyncRequestSerial,
    keyboard::{self, ModifiersKeyState, ModifiersKeys, ModifiersState},
    platform_impl,
    window::{ActivationToken, Theme, WindowId},
};

/// Describes a generic event.
///
/// See the module-level docs for more information on the event loop manages each event.
#[derive(Debug, Clone, PartialEq)]
pub enum Event<T: 'static> {
    /// Emitted when new events arrive from the OS to be processed.
    ///
    /// This event type is useful as a place to put code that should be done before you start
    /// processing events, such as updating frame timing information for benchmarking or checking
    /// the [`StartCause`] to see if a timer set by
    /// [`ControlFlow::WaitUntil`](crate::event_loop::ControlFlow::WaitUntil) has elapsed.
    NewEvents(StartCause),

    /// Emitted when the OS sends an event to a winit window.
    WindowEvent {
        window_id: WindowId,
        event: WindowEvent,
    },

    /// Emitted when the OS sends an event to a device.
    DeviceEvent {
        device_id: DeviceId,
        event: DeviceEvent,
    },

    /// Emitted when an event is sent from [`EventLoopProxy::send_event`](crate::event_loop::EventLoopProxy::send_event)
    UserEvent(T),

    /// Emitted when the application has been suspended.
    ///
    /// # Portability
    ///
    /// Not all platforms support the notion of suspending applications, and there may be no
    /// technical way to guarantee being able to emit a `Suspended` event if the OS has
    /// no formal application lifecycle (currently only Android, iOS, and Web do). For this reason,
    /// Winit does not currently try to emit pseudo `Suspended` events before the application
    /// quits on platforms without an application lifecycle.
    ///
    /// Considering that the implementation of `Suspended` and [`Resumed`] events may be internally
    /// driven by multiple platform-specific events, and that there may be subtle differences across
    /// platforms with how these internal events are delivered, it's recommended that applications
    /// be able to gracefully handle redundant (i.e. back-to-back) `Suspended` or [`Resumed`] events.
    ///
    /// Also see [`Resumed`] notes.
    ///
    /// ## Android
    ///
    /// On Android, the `Suspended` event is only sent when the application's associated
    /// [`SurfaceView`] is destroyed. This is expected to closely correlate with the [`onPause`]
    /// lifecycle event but there may technically be a discrepancy.
    ///
    /// [`onPause`]: https://developer.android.com/reference/android/app/Activity#onPause()
    ///
    /// Applications that need to run on Android should assume their [`SurfaceView`] has been
    /// destroyed, which indirectly invalidates any existing render surfaces that may have been
    /// created outside of Winit (such as an `EGLSurface`, [`VkSurfaceKHR`] or [`wgpu::Surface`]).
    ///
    /// After being `Suspended` on Android applications must drop all render surfaces before
    /// the event callback completes, which may be re-created when the application is next [`Resumed`].
    ///
    /// [`SurfaceView`]: https://developer.android.com/reference/android/view/SurfaceView
    /// [Activity lifecycle]: https://developer.android.com/guide/components/activities/activity-lifecycle
    /// [`VkSurfaceKHR`]: https://www.khronos.org/registry/vulkan/specs/1.3-extensions/man/html/VkSurfaceKHR.html
    /// [`wgpu::Surface`]: https://docs.rs/wgpu/latest/wgpu/struct.Surface.html
    ///
    /// ## iOS
    ///
    /// On iOS, the `Suspended` event is currently emitted in response to an
    /// [`applicationWillResignActive`] callback which means that the application is
    /// about to transition from the active to inactive state (according to the
    /// [iOS application lifecycle]).
    ///
    /// [`applicationWillResignActive`]: https://developer.apple.com/documentation/uikit/uiapplicationdelegate/1622950-applicationwillresignactive
    /// [iOS application lifecycle]: https://developer.apple.com/documentation/uikit/app_and_environment/managing_your_app_s_life_cycle
    ///
    /// ## Web
    ///
    /// On Web, the `Suspended` event is emitted in response to a [`pagehide`] event
    /// with the property [`persisted`] being true, which means that the page is being
    /// put in the [`bfcache`] (back/forward cache) - an in-memory cache that stores a
    /// complete snapshot of a page (including the JavaScript heap) as the user is
    /// navigating away.
    ///
    /// [`pagehide`]: https://developer.mozilla.org/en-US/docs/Web/API/Window/pagehide_event
    /// [`persisted`]: https://developer.mozilla.org/en-US/docs/Web/API/PageTransitionEvent/persisted
    /// [`bfcache`]: https://web.dev/bfcache/
    ///
    /// [`Resumed`]: Self::Resumed
    Suspended,

    /// Emitted when the application has been resumed.
    ///
    /// For consistency, all platforms emit a `Resumed` event even if they don't themselves have a
    /// formal suspend/resume lifecycle. For systems without a standard suspend/resume lifecycle
    /// the `Resumed` event is always emitted after the [`NewEvents(StartCause::Init)`][StartCause::Init]
    /// event.
    ///
    /// # Portability
    ///
    /// It's recommended that applications should only initialize their graphics context and create
    /// a window after they have received their first `Resumed` event. Some systems
    /// (specifically Android) won't allow applications to create a render surface until they are
    /// resumed.
    ///
    /// Considering that the implementation of [`Suspended`] and `Resumed` events may be internally
    /// driven by multiple platform-specific events, and that there may be subtle differences across
    /// platforms with how these internal events are delivered, it's recommended that applications
    /// be able to gracefully handle redundant (i.e. back-to-back) [`Suspended`] or `Resumed` events.
    ///
    /// Also see [`Suspended`] notes.
    ///
    /// ## Android
    ///
    /// On Android, the `Resumed` event is sent when a new [`SurfaceView`] has been created. This is
    /// expected to closely correlate with the [`onResume`] lifecycle event but there may technically
    /// be a discrepancy.
    ///
    /// [`onResume`]: https://developer.android.com/reference/android/app/Activity#onResume()
    ///
    /// Applications that need to run on Android must wait until they have been `Resumed`
    /// before they will be able to create a render surface (such as an `EGLSurface`,
    /// [`VkSurfaceKHR`] or [`wgpu::Surface`]) which depend on having a
    /// [`SurfaceView`]. Applications must also assume that if they are [`Suspended`], then their
    /// render surfaces are invalid and should be dropped.
    ///
    /// Also see [`Suspended`] notes.
    ///
    /// [`SurfaceView`]: https://developer.android.com/reference/android/view/SurfaceView
    /// [Activity lifecycle]: https://developer.android.com/guide/components/activities/activity-lifecycle
    /// [`VkSurfaceKHR`]: https://www.khronos.org/registry/vulkan/specs/1.3-extensions/man/html/VkSurfaceKHR.html
    /// [`wgpu::Surface`]: https://docs.rs/wgpu/latest/wgpu/struct.Surface.html
    ///
    /// ## iOS
    ///
    /// On iOS, the `Resumed` event is emitted in response to an [`applicationDidBecomeActive`]
    /// callback which means the application is "active" (according to the
    /// [iOS application lifecycle]).
    ///
    /// [`applicationDidBecomeActive`]: https://developer.apple.com/documentation/uikit/uiapplicationdelegate/1622956-applicationdidbecomeactive
    /// [iOS application lifecycle]: https://developer.apple.com/documentation/uikit/app_and_environment/managing_your_app_s_life_cycle
    ///
    /// ## Web
    ///
    /// On Web, the `Resumed` event is emitted in response to a [`pageshow`] event
    /// with the property [`persisted`] being true, which means that the page is being
    /// restored from the [`bfcache`] (back/forward cache) - an in-memory cache that
    /// stores a complete snapshot of a page (including the JavaScript heap) as the
    /// user is navigating away.
    ///
    /// [`pageshow`]: https://developer.mozilla.org/en-US/docs/Web/API/Window/pageshow_event
    /// [`persisted`]: https://developer.mozilla.org/en-US/docs/Web/API/PageTransitionEvent/persisted
    /// [`bfcache`]: https://web.dev/bfcache/
    ///
    /// [`Suspended`]: Self::Suspended
    Resumed,

    /// Emitted when the event loop is about to block and wait for new events.
    ///
    /// Most applications shouldn't need to hook into this event since there is no real relationship
    /// between how often the event loop needs to wake up and the dispatching of any specific events.
    ///
    /// High frequency event sources, such as input devices could potentially lead to lots of wake
    /// ups and also lots of corresponding `AboutToWait` events.
    ///
    /// This is not an ideal event to drive application rendering from and instead applications
    /// should render in response to [`WindowEvent::RedrawRequested`] events.
    AboutToWait,

    /// Emitted when the event loop is being shut down.
    ///
    /// This is irreversible - if this event is emitted, it is guaranteed to be the last event that
    /// gets emitted. You generally want to treat this as a "do on quit" event.
    LoopExiting,

    /// Emitted when the application has received a memory warning.
    ///
    /// ## Platform-specific
    ///
    /// ### Android
    ///
    /// On Android, the `MemoryWarning` event is sent when [`onLowMemory`] was called. The application
    /// must [release memory] or risk being killed.
    ///
    /// [`onLowMemory`]: https://developer.android.com/reference/android/app/Application.html#onLowMemory()
    /// [release memory]: https://developer.android.com/topic/performance/memory#release
    ///
    /// ### iOS
    ///
    /// On iOS, the `MemoryWarning` event is emitted in response to an [`applicationDidReceiveMemoryWarning`]
    /// callback. The application must free as much memory as possible or risk being terminated, see
    /// [how to respond to memory warnings].
    ///
    /// [`applicationDidReceiveMemoryWarning`]: https://developer.apple.com/documentation/uikit/uiapplicationdelegate/1623063-applicationdidreceivememorywarni
    /// [how to respond to memory warnings]: https://developer.apple.com/documentation/uikit/app_and_environment/managing_your_app_s_life_cycle/responding_to_memory_warnings
    ///
    /// ### Others
    ///
    /// - **macOS / Wayland / Windows / Orbital:** Unsupported.
    MemoryWarning,
}

impl<T> Event<T> {
    #[allow(clippy::result_large_err)]
    pub fn map_nonuser_event<U>(self) -> Result<Event<U>, Event<T>> {
        use self::Event::*;
        match self {
            UserEvent(_) => Err(self),
            WindowEvent { window_id, event } => Ok(WindowEvent { window_id, event }),
            DeviceEvent { device_id, event } => Ok(DeviceEvent { device_id, event }),
            NewEvents(cause) => Ok(NewEvents(cause)),
            AboutToWait => Ok(AboutToWait),
            LoopExiting => Ok(LoopExiting),
            Suspended => Ok(Suspended),
            Resumed => Ok(Resumed),
            MemoryWarning => Ok(MemoryWarning),
        }
    }
}

/// Describes the reason the event loop is resuming.
#[derive(Debug, Clone, Copy, PartialEq, Eq)]
pub enum StartCause {
    /// Sent if the time specified by [`ControlFlow::WaitUntil`] has been reached. Contains the
    /// moment the timeout was requested and the requested resume time. The actual resume time is
    /// guaranteed to be equal to or after the requested resume time.
    ///
    /// [`ControlFlow::WaitUntil`]: crate::event_loop::ControlFlow::WaitUntil
    ResumeTimeReached {
        start: Instant,
        requested_resume: Instant,
    },

    /// Sent if the OS has new events to send to the window, after a wait was requested. Contains
    /// the moment the wait was requested and the resume time, if requested.
    WaitCancelled {
        start: Instant,
        requested_resume: Option<Instant>,
    },

    /// Sent if the event loop is being resumed after the loop's control flow was set to
    /// [`ControlFlow::Poll`].
    ///
    /// [`ControlFlow::Poll`]: crate::event_loop::ControlFlow::Poll
    Poll,

    /// Sent once, immediately after `run` is called. Indicates that the loop was just initialized.
    Init,
}

/// Describes an event from a [`Window`].
#[derive(Debug, Clone, PartialEq)]
pub enum WindowEvent {
    /// The activation token was delivered back and now could be used.
    ///
    #[cfg_attr(
        not(any(x11_platform, wayland_platfrom)),
        allow(rustdoc::broken_intra_doc_links)
    )]
    /// Delivered in response to [`request_activation_token`].
    ///
    /// [`request_activation_token`]: crate::platform::startup_notify::WindowExtStartupNotify::request_activation_token
    ActivationTokenDone {
        serial: AsyncRequestSerial,
        token: ActivationToken,
    },

    /// The size of the window has changed. Contains the client area's new dimensions.
    Resized(PhysicalSize<u32>),

    /// The position of the window has changed. Contains the window's new position.
    ///
    /// ## Platform-specific
    ///
    /// - **iOS / Android / Web / Wayland:** Unsupported.
    Moved(PhysicalPosition<i32>),

    /// The window has been requested to close.
    CloseRequested,

    /// The window has been destroyed.
    Destroyed,

    /// A file has been dropped into the window.
    ///
    /// When the user drops multiple files at once, this event will be emitted for each file
    /// separately.
    DroppedFile(PathBuf),

    /// A file is being hovered over the window.
    ///
    /// When the user hovers multiple files at once, this event will be emitted for each file
    /// separately.
    HoveredFile(PathBuf),

    /// A file was hovered, but has exited the window.
    ///
    /// There will be a single `HoveredFileCancelled` event triggered even if multiple files were
    /// hovered.
    HoveredFileCancelled,

    /// The window gained or lost focus.
    ///
    /// The parameter is true if the window has gained focus, and false if it has lost focus.
    Focused(bool),

    /// An event from the keyboard has been received.
    ///
    /// ## Platform-specific
    /// - **Windows:** The shift key overrides NumLock. In other words, while shift is held down,
    ///   numpad keys act as if NumLock wasn't active. When this is used, the OS sends fake key
    ///   events which are not marked as `is_synthetic`.
    KeyboardInput {
        device_id: DeviceId,
        event: KeyEvent,

        /// If `true`, the event was generated synthetically by winit
        /// in one of the following circumstances:
        ///
        /// * Synthetic key press events are generated for all keys pressed
        ///   when a window gains focus. Likewise, synthetic key release events
        ///   are generated for all keys pressed when a window goes out of focus.
        ///   ***Currently, this is only functional on X11 and Windows***
        ///
        /// Otherwise, this value is always `false`.
        is_synthetic: bool,
    },

    /// The keyboard modifiers have changed.
    ModifiersChanged(Modifiers),

    /// An event from an input method.
    ///
    /// **Note:** You have to explicitly enable this event using [`Window::set_ime_allowed`].
    ///
    /// ## Platform-specific
    ///
    /// - **iOS / Android / Web / Orbital:** Unsupported.
    Ime(Ime),

    /// The cursor has moved on the window.
    ///
    /// ## Platform-specific
    ///
    /// - **Web:** Doesn't take into account CSS [`border`], [`padding`], or [`transform`].
    ///
    /// [`border`]: https://developer.mozilla.org/en-US/docs/Web/CSS/border
    /// [`padding`]: https://developer.mozilla.org/en-US/docs/Web/CSS/padding
    /// [`transform`]: https://developer.mozilla.org/en-US/docs/Web/CSS/transform
    CursorMoved {
        device_id: DeviceId,

        /// (x,y) coords in pixels relative to the top-left corner of the window. Because the range of this data is
        /// limited by the display area and it may have been transformed by the OS to implement effects such as cursor
        /// acceleration, it should not be used to implement non-cursor-like interactions such as 3D camera control.
        position: PhysicalPosition<f64>,
    },

    /// The cursor has entered the window.
    ///
    /// ## Platform-specific
    ///
    /// - **Web:** Doesn't take into account CSS [`border`], [`padding`], or [`transform`].
    ///
    /// [`border`]: https://developer.mozilla.org/en-US/docs/Web/CSS/border
    /// [`padding`]: https://developer.mozilla.org/en-US/docs/Web/CSS/padding
    /// [`transform`]: https://developer.mozilla.org/en-US/docs/Web/CSS/transform
    CursorEntered { device_id: DeviceId },

    /// The cursor has left the window.
    ///
    /// ## Platform-specific
    ///
    /// - **Web:** Doesn't take into account CSS [`border`], [`padding`], or [`transform`].
    ///
    /// [`border`]: https://developer.mozilla.org/en-US/docs/Web/CSS/border
    /// [`padding`]: https://developer.mozilla.org/en-US/docs/Web/CSS/padding
    /// [`transform`]: https://developer.mozilla.org/en-US/docs/Web/CSS/transform
    CursorLeft { device_id: DeviceId },

    /// A mouse wheel movement or touchpad scroll occurred.
    MouseWheel {
        device_id: DeviceId,
        delta: MouseScrollDelta,
        phase: TouchPhase,
    },

    /// An mouse button press has been received.
    MouseInput {
        device_id: DeviceId,
        state: ElementState,
        button: MouseButton,
    },

    /// Touchpad magnification event with two-finger pinch gesture.
    ///
    /// Positive delta values indicate magnification (zooming in) and
    /// negative delta values indicate shrinking (zooming out).
    ///
    /// ## Platform-specific
    ///
    /// - Only available on **macOS**.
    TouchpadMagnify {
        device_id: DeviceId,
        delta: f64,
        phase: TouchPhase,
    },

    /// Smart magnification event.
    ///
    /// On a Mac, smart magnification is triggered by a double tap with two fingers
    /// on the trackpad and is commonly used to zoom on a certain object
    /// (e.g. a paragraph of a PDF) or (sort of like a toggle) to reset any zoom.
    /// The gesture is also supported in Safari, Pages, etc.
    ///
    /// The event is general enough that its generating gesture is allowed to vary
    /// across platforms. It could also be generated by another device.
    ///
    /// Unfortunatly, neither [Windows](https://support.microsoft.com/en-us/windows/touch-gestures-for-windows-a9d28305-4818-a5df-4e2b-e5590f850741)
    /// nor [Wayland](https://wayland.freedesktop.org/libinput/doc/latest/gestures.html)
    /// support this gesture or any other gesture with the same effect.
    ///
    /// ## Platform-specific
    ///
    /// - Only available on **macOS 10.8** and later.
    SmartMagnify { device_id: DeviceId },

    /// Touchpad rotation event with two-finger rotation gesture.
    ///
    /// Positive delta values indicate rotation counterclockwise and
    /// negative delta values indicate rotation clockwise.
    ///
    /// ## Platform-specific
    ///
    /// - Only available on **macOS**.
    TouchpadRotate {
        device_id: DeviceId,
        delta: f32,
        phase: TouchPhase,
    },

    /// Touchpad pressure event.
    ///
    /// At the moment, only supported on Apple forcetouch-capable macbooks.
    /// The parameters are: pressure level (value between 0 and 1 representing how hard the touchpad
    /// is being pressed) and stage (integer representing the click level).
    TouchpadPressure {
        device_id: DeviceId,
        pressure: f32,
        stage: i64,
    },

    /// Motion on some analog axis. May report data redundant to other, more specific events.
    AxisMotion {
        device_id: DeviceId,
        axis: AxisId,
        value: f64,
    },

    /// Touch event has been received
    ///
    /// ## Platform-specific
    ///
    /// - **Web:** Doesn't take into account CSS [`border`], [`padding`], or [`transform`].
    /// - **macOS:** Unsupported.
    ///
    /// [`border`]: https://developer.mozilla.org/en-US/docs/Web/CSS/border
    /// [`padding`]: https://developer.mozilla.org/en-US/docs/Web/CSS/padding
    /// [`transform`]: https://developer.mozilla.org/en-US/docs/Web/CSS/transform
    Touch(Touch),

    /// The window's scale factor has changed.
    ///
    /// The following user actions can cause DPI changes:
    ///
    /// * Changing the display's resolution.
    /// * Changing the display's scale factor (e.g. in Control Panel on Windows).
    /// * Moving the window to a display with a different scale factor.
    ///
    /// After this event callback has been processed, the window will be resized to whatever value
    /// is pointed to by the `new_inner_size` reference. By default, this will contain the size suggested
    /// by the OS, but it can be changed to any value.
    ///
    /// For more information about DPI in general, see the [`dpi`](crate::dpi) module.
    ScaleFactorChanged {
        scale_factor: f64,
        /// Handle to update inner size during scale changes.
        ///
        /// See [`InnerSizeWriter`] docs for more details.
        inner_size_writer: InnerSizeWriter,
    },

    /// The system window theme has changed.
    ///
    /// Applications might wish to react to this to change the theme of the content of the window
    /// when the system changes the window theme.
    ///
    /// ## Platform-specific
    ///
    /// - **iOS / Android / X11 / Wayland / Orbital:** Unsupported.
    ThemeChanged(Theme),

    /// The window has been occluded (completely hidden from view).
    ///
    /// This is different to window visibility as it depends on whether the window is closed,
    /// minimised, set invisible, or fully occluded by another window.
    ///
    /// ## Platform-specific
    ///
    /// ### iOS
    ///
    /// On iOS, the `Occluded(false)` event is emitted in response to an [`applicationWillEnterForeground`]
    /// callback which means the application should start preparing its data. The `Occluded(true)` event is
    /// emitted in response to an [`applicationDidEnterBackground`] callback which means the application
    /// should free resources (according to the [iOS application lifecycle]).
    ///
    /// [`applicationWillEnterForeground`]: https://developer.apple.com/documentation/uikit/uiapplicationdelegate/1623076-applicationwillenterforeground
    /// [`applicationDidEnterBackground`]: https://developer.apple.com/documentation/uikit/uiapplicationdelegate/1622997-applicationdidenterbackground
    /// [iOS application lifecycle]: https://developer.apple.com/documentation/uikit/app_and_environment/managing_your_app_s_life_cycle
    ///
    /// ### Others
    ///
    /// - **Web:** Doesn't take into account CSS [`border`], [`padding`], or [`transform`].
    /// - **Android / Windows / Orbital:** Unsupported.
    ///
    /// [`border`]: https://developer.mozilla.org/en-US/docs/Web/CSS/border
    /// [`padding`]: https://developer.mozilla.org/en-US/docs/Web/CSS/padding
    /// [`transform`]: https://developer.mozilla.org/en-US/docs/Web/CSS/transform
    Occluded(bool),

<<<<<<< HEAD
    /// A menu item was pressed
    MenuAction(usize),
=======
    /// Emitted when a window should be redrawn.
    ///
    /// This gets triggered in two scenarios:
    /// - The OS has performed an operation that's invalidated the window's contents (such as
    ///   resizing the window).
    /// - The application has explicitly requested a redraw via [`Window::request_redraw`].
    ///
    /// Winit will aggregate duplicate redraw requests into a single event, to
    /// help avoid duplicating rendering work.
    RedrawRequested,
>>>>>>> d37d1a03
}

/// Identifier of an input device.
///
/// Whenever you receive an event arising from a particular input device, this event contains a `DeviceId` which
/// identifies its origin. Note that devices may be virtual (representing an on-screen cursor and keyboard focus) or
/// physical. Virtual devices typically aggregate inputs from multiple physical devices.
#[derive(Debug, Copy, Clone, PartialEq, Eq, PartialOrd, Ord, Hash)]
pub struct DeviceId(pub(crate) platform_impl::DeviceId);

impl DeviceId {
    /// Returns a dummy id, useful for unit testing.
    ///
    /// # Safety
    ///
    /// The only guarantee made about the return value of this function is that
    /// it will always be equal to itself and to future values returned by this function.
    /// No other guarantees are made. This may be equal to a real `DeviceId`.
    ///
    /// **Passing this into a winit function will result in undefined behavior.**
    pub const unsafe fn dummy() -> Self {
        #[allow(unused_unsafe)]
        DeviceId(unsafe { platform_impl::DeviceId::dummy() })
    }
}

/// Represents raw hardware events that are not associated with any particular window.
///
/// Useful for interactions that diverge significantly from a conventional 2D GUI, such as 3D camera or first-person
/// game controls. Many physical actions, such as mouse movement, can produce both device and window events. Because
/// window events typically arise from virtual devices (corresponding to GUI cursors and keyboard focus) the device IDs
/// may not match.
///
/// Note that these events are delivered regardless of input focus.
#[derive(Clone, Debug, PartialEq)]
pub enum DeviceEvent {
    Added,
    Removed,

    /// Change in physical position of a pointing device.
    ///
    /// This represents raw, unfiltered physical motion. Not to be confused with [`WindowEvent::CursorMoved`].
    MouseMotion {
        /// (x, y) change in position in unspecified units.
        ///
        /// Different devices may use different units.
        delta: (f64, f64),
    },

    /// Physical scroll event
    MouseWheel {
        delta: MouseScrollDelta,
    },

    /// Motion on some analog axis. This event will be reported for all arbitrary input devices
    /// that winit supports on this platform, including mouse devices.  If the device is a mouse
    /// device then this will be reported alongside the MouseMotion event.
    Motion {
        axis: AxisId,
        value: f64,
    },

    Button {
        button: ButtonId,
        state: ElementState,
    },

    Key(RawKeyEvent),
}

/// Describes a keyboard input as a raw device event.
///
/// Note that holding down a key may produce repeated `RawKeyEvent`s. The
/// operating system doesn't provide information whether such an event is a
/// repeat or the initial keypress. An application may emulate this by, for
/// example keeping a Map/Set of pressed keys and determining whether a keypress
/// corresponds to an already pressed key.
#[derive(Debug, Clone, Eq, PartialEq, Hash)]
#[cfg_attr(feature = "serde", derive(Serialize, Deserialize))]
pub struct RawKeyEvent {
    pub physical_key: keyboard::PhysicalKey,
    pub state: ElementState,
}

/// Describes a keyboard input targeting a window.
#[derive(Debug, Clone, Eq, PartialEq, Hash)]
pub struct KeyEvent {
    /// Represents the position of a key independent of the currently active layout.
    ///
    /// It also uniquely identifies the physical key (i.e. it's mostly synonymous with a scancode).
    /// The most prevalent use case for this is games. For example the default keys for the player
    /// to move around might be the W, A, S, and D keys on a US layout. The position of these keys
    /// is more important than their label, so they should map to Z, Q, S, and D on an "AZERTY"
    /// layout. (This value is `KeyCode::KeyW` for the Z key on an AZERTY layout.)
    ///
    /// ## Caveats
    ///
    /// - Certain niche hardware will shuffle around physical key positions, e.g. a keyboard that
    /// implements DVORAK in hardware (or firmware)
    /// - Your application will likely have to handle keyboards which are missing keys that your
    /// own keyboard has.
    /// - Certain `KeyCode`s will move between a couple of different positions depending on what
    /// layout the keyboard was manufactured to support.
    ///
    ///  **Because of these caveats, it is important that you provide users with a way to configure
    ///  most (if not all) keybinds in your application.**
    ///
    /// ## `Fn` and `FnLock`
    ///
    /// `Fn` and `FnLock` key events are *exceedingly unlikely* to be emitted by Winit. These keys
    /// are usually handled at the hardware or OS level, and aren't surfaced to applications. If
    /// you somehow see this in the wild, we'd like to know :)
    pub physical_key: keyboard::PhysicalKey,

    // Allowing `broken_intra_doc_links` for `logical_key`, because
    // `key_without_modifiers` is not available on all platforms
    #[cfg_attr(
        not(any(windows_platform, macos_platform, x11_platform, wayland_platform)),
        allow(rustdoc::broken_intra_doc_links)
    )]
    /// This value is affected by all modifiers except <kbd>Ctrl</kbd>.
    ///
    /// This has two use cases:
    /// - Allows querying whether the current input is a Dead key.
    /// - Allows handling key-bindings on platforms which don't
    /// support [`key_without_modifiers`].
    ///
    /// If you use this field (or [`key_without_modifiers`] for that matter) for keyboard
    /// shortcuts, **it is important that you provide users with a way to configure your
    /// application's shortcuts so you don't render your application unusable for users with an
    /// incompatible keyboard layout.**
    ///
    /// ## Platform-specific
    /// - **Web:** Dead keys might be reported as the real key instead
    /// of `Dead` depending on the browser/OS.
    ///
    /// [`key_without_modifiers`]: crate::platform::modifier_supplement::KeyEventExtModifierSupplement::key_without_modifiers
    pub logical_key: keyboard::Key,

    /// Contains the text produced by this keypress.
    ///
    /// In most cases this is identical to the content
    /// of the `Character` variant of `logical_key`.
    /// However, on Windows when a dead key was pressed earlier
    /// but cannot be combined with the character from this
    /// keypress, the produced text will consist of two characters:
    /// the dead-key-character followed by the character resulting
    /// from this keypress.
    ///
    /// An additional difference from `logical_key` is that
    /// this field stores the text representation of any key
    /// that has such a representation. For example when
    /// `logical_key` is `Key::Named(NamedKey::Enter)`, this field is `Some("\r")`.
    ///
    /// This is `None` if the current keypress cannot
    /// be interpreted as text.
    ///
    /// See also: `text_with_all_modifiers()`
    pub text: Option<SmolStr>,

    /// Contains the location of this key on the keyboard.
    ///
    /// Certain keys on the keyboard may appear in more than once place. For example, the "Shift" key
    /// appears on the left side of the QWERTY keyboard as well as the right side. However, both keys
    /// have the same symbolic value. Another example of this phenomenon is the "1" key, which appears
    /// both above the "Q" key and as the "Keypad 1" key.
    ///
    /// This field allows the user to differentiate between keys like this that have the same symbolic
    /// value but different locations on the keyboard.
    ///
    /// See the [`KeyLocation`] type for more details.
    ///
    /// [`KeyLocation`]: crate::keyboard::KeyLocation
    pub location: keyboard::KeyLocation,

    /// Whether the key is being pressed or released.
    ///
    /// See the [`ElementState`] type for more details.
    pub state: ElementState,

    /// Whether or not this key is a key repeat event.
    ///
    /// On some systems, holding down a key for some period of time causes that key to be repeated
    /// as though it were being pressed and released repeatedly. This field is `true` if and only if
    /// this event is the result of one of those repeats.
    pub repeat: bool,

    /// Platform-specific key event information.
    ///
    /// On Windows, Linux and macOS, this type contains the key without modifiers and the text with all
    /// modifiers applied.
    ///
    /// On Android, iOS, Redox and Web, this type is a no-op.
    pub(crate) platform_specific: platform_impl::KeyEventExtra,
}

/// Describes keyboard modifiers event.
#[derive(Debug, Default, Clone, Copy, PartialEq, Eq)]
pub struct Modifiers {
    pub(crate) state: ModifiersState,

    // NOTE: Currently pressed modifiers keys.
    //
    // The field providing a metadata, it shouldn't be used as a source of truth.
    pub(crate) pressed_mods: ModifiersKeys,
}

impl Modifiers {
    /// The state of the modifiers.
    pub fn state(&self) -> ModifiersState {
        self.state
    }

    /// The state of the left shift key.
    pub fn lshift_state(&self) -> ModifiersKeyState {
        self.mod_state(ModifiersKeys::LSHIFT)
    }

    /// The state of the right shift key.
    pub fn rshift_state(&self) -> ModifiersKeyState {
        self.mod_state(ModifiersKeys::RSHIFT)
    }

    /// The state of the left alt key.
    pub fn lalt_state(&self) -> ModifiersKeyState {
        self.mod_state(ModifiersKeys::LALT)
    }

    /// The state of the right alt key.
    pub fn ralt_state(&self) -> ModifiersKeyState {
        self.mod_state(ModifiersKeys::RALT)
    }

    /// The state of the left control key.
    pub fn lcontrol_state(&self) -> ModifiersKeyState {
        self.mod_state(ModifiersKeys::LCONTROL)
    }

    /// The state of the right control key.
    pub fn rcontrol_state(&self) -> ModifiersKeyState {
        self.mod_state(ModifiersKeys::RCONTROL)
    }

    /// The state of the left super key.
    pub fn lsuper_state(&self) -> ModifiersKeyState {
        self.mod_state(ModifiersKeys::LSUPER)
    }

    /// The state of the right super key.
    pub fn rsuper_state(&self) -> ModifiersKeyState {
        self.mod_state(ModifiersKeys::RSUPER)
    }

    fn mod_state(&self, modifier: ModifiersKeys) -> ModifiersKeyState {
        if self.pressed_mods.contains(modifier) {
            ModifiersKeyState::Pressed
        } else {
            ModifiersKeyState::Unknown
        }
    }
}

impl From<ModifiersState> for Modifiers {
    fn from(value: ModifiersState) -> Self {
        Self {
            state: value,
            pressed_mods: Default::default(),
        }
    }
}

/// Describes [input method](https://en.wikipedia.org/wiki/Input_method) events.
///
/// This is also called a "composition event".
///
/// Most keypresses using a latin-like keyboard layout simply generate a [`WindowEvent::KeyboardInput`].
/// However, one couldn't possibly have a key for every single unicode character that the user might want to type
/// - so the solution operating systems employ is to allow the user to type these using _a sequence of keypresses_ instead.
///
/// A prominent example of this is accents - many keyboard layouts allow you to first click the "accent key", and then
/// the character you want to apply the accent to. In this case, some platforms will generate the following event sequence:
/// ```ignore
/// // Press "`" key
/// Ime::Preedit("`", Some((0, 0)))
/// // Press "E" key
/// Ime::Preedit("", None) // Synthetic event generated by winit to clear preedit.
/// Ime::Commit("é")
/// ```
///
/// Additionally, certain input devices are configured to display a candidate box that allow the user to select the
/// desired character interactively. (To properly position this box, you must use [`Window::set_ime_cursor_area`].)
///
/// An example of a keyboard layout which uses candidate boxes is pinyin. On a latin keyboard the following event
/// sequence could be obtained:
/// ```ignore
/// // Press "A" key
/// Ime::Preedit("a", Some((1, 1)))
/// // Press "B" key
/// Ime::Preedit("a b", Some((3, 3)))
/// // Press left arrow key
/// Ime::Preedit("a b", Some((1, 1)))
/// // Press space key
/// Ime::Preedit("啊b", Some((3, 3)))
/// // Press space key
/// Ime::Preedit("", None) // Synthetic event generated by winit to clear preedit.
/// Ime::Commit("啊不")
/// ```
#[derive(Debug, Clone, PartialEq, Eq, Hash)]
#[cfg_attr(feature = "serde", derive(Serialize, Deserialize))]
pub enum Ime {
    /// Notifies when the IME was enabled.
    ///
    /// After getting this event you could receive [`Preedit`](Self::Preedit) and
    /// [`Commit`](Self::Commit) events. You should also start performing IME related requests
    /// like [`Window::set_ime_cursor_area`].
    Enabled,

    /// Notifies when a new composing text should be set at the cursor position.
    ///
    /// The value represents a pair of the preedit string and the cursor begin position and end
    /// position. When it's `None`, the cursor should be hidden. When `String` is an empty string
    /// this indicates that preedit was cleared.
    ///
    /// The cursor position is byte-wise indexed.
    Preedit(String, Option<(usize, usize)>),

    /// Notifies when text should be inserted into the editor widget.
    ///
    /// Right before this event winit will send empty [`Self::Preedit`] event.
    Commit(String),

    /// Notifies when the IME was disabled.
    ///
    /// After receiving this event you won't get any more [`Preedit`](Self::Preedit) or
    /// [`Commit`](Self::Commit) events until the next [`Enabled`](Self::Enabled) event. You should
    /// also stop issuing IME related requests like [`Window::set_ime_cursor_area`] and clear pending
    /// preedit text.
    Disabled,
}

/// Describes touch-screen input state.
#[derive(Debug, Hash, PartialEq, Eq, Clone, Copy)]
#[cfg_attr(feature = "serde", derive(Serialize, Deserialize))]
pub enum TouchPhase {
    Started,
    Moved,
    Ended,
    Cancelled,
}

/// Represents a touch event
///
/// Every time the user touches the screen, a new [`TouchPhase::Started`] event with an unique
/// identifier for the finger is generated. When the finger is lifted, an [`TouchPhase::Ended`]
/// event is generated with the same finger id.
///
/// After a `Started` event has been emitted, there may be zero or more `Move`
/// events when the finger is moved or the touch pressure changes.
///
/// The finger id may be reused by the system after an `Ended` event. The user
/// should assume that a new `Started` event received with the same id has nothing
/// to do with the old finger and is a new finger.
///
/// A [`TouchPhase::Cancelled`] event is emitted when the system has canceled tracking this
/// touch, such as when the window loses focus, or on iOS if the user moves the
/// device against their face.
///
/// ## Platform-specific
///
/// - **Web:** Doesn't take into account CSS [`border`], [`padding`], or [`transform`].
/// - **macOS:** Unsupported.
///
/// [`border`]: https://developer.mozilla.org/en-US/docs/Web/CSS/border
/// [`padding`]: https://developer.mozilla.org/en-US/docs/Web/CSS/padding
/// [`transform`]: https://developer.mozilla.org/en-US/docs/Web/CSS/transform
#[derive(Debug, Clone, Copy, PartialEq)]
pub struct Touch {
    pub device_id: DeviceId,
    pub phase: TouchPhase,
    pub location: PhysicalPosition<f64>,
    /// Describes how hard the screen was pressed. May be `None` if the platform
    /// does not support pressure sensitivity.
    ///
    /// ## Platform-specific
    ///
    /// - Only available on **iOS** 9.0+, **Windows** 8+, **Web**, and **Android**.
    /// - **Android**: This will never be [None]. If the device doesn't support pressure
    /// sensitivity, force will either be 0.0 or 1.0. Also see the
    /// [android documentation](https://developer.android.com/reference/android/view/MotionEvent#AXIS_PRESSURE).
    pub force: Option<Force>,
    /// Unique identifier of a finger.
    pub id: u64,
}

/// Describes the force of a touch event
#[derive(Debug, Clone, Copy, PartialEq)]
pub enum Force {
    /// On iOS, the force is calibrated so that the same number corresponds to
    /// roughly the same amount of pressure on the screen regardless of the
    /// device.
    Calibrated {
        /// The force of the touch, where a value of 1.0 represents the force of
        /// an average touch (predetermined by the system, not user-specific).
        ///
        /// The force reported by Apple Pencil is measured along the axis of the
        /// pencil. If you want a force perpendicular to the device, you need to
        /// calculate this value using the `altitude_angle` value.
        force: f64,
        /// The maximum possible force for a touch.
        ///
        /// The value of this field is sufficiently high to provide a wide
        /// dynamic range for values of the `force` field.
        max_possible_force: f64,
        /// The altitude (in radians) of the stylus.
        ///
        /// A value of 0 radians indicates that the stylus is parallel to the
        /// surface. The value of this property is Pi/2 when the stylus is
        /// perpendicular to the surface.
        altitude_angle: Option<f64>,
    },
    /// If the platform reports the force as normalized, we have no way of
    /// knowing how much pressure 1.0 corresponds to – we know it's the maximum
    /// amount of force, but as to how much force, you might either have to
    /// press really really hard, or not hard at all, depending on the device.
    Normalized(f64),
}

impl Force {
    /// Returns the force normalized to the range between 0.0 and 1.0 inclusive.
    ///
    /// Instead of normalizing the force, you should prefer to handle
    /// [`Force::Calibrated`] so that the amount of force the user has to apply is
    /// consistent across devices.
    pub fn normalized(&self) -> f64 {
        match self {
            Force::Calibrated {
                force,
                max_possible_force,
                altitude_angle,
            } => {
                let force = match altitude_angle {
                    Some(altitude_angle) => force / altitude_angle.sin(),
                    None => *force,
                };
                force / max_possible_force
            }
            Force::Normalized(force) => *force,
        }
    }
}

/// Identifier for a specific analog axis on some device.
pub type AxisId = u32;

/// Identifier for a specific button on some device.
pub type ButtonId = u32;

/// Describes the input state of a key.
#[derive(Debug, Hash, PartialEq, Eq, Clone, Copy)]
#[cfg_attr(feature = "serde", derive(Serialize, Deserialize))]
pub enum ElementState {
    Pressed,
    Released,
}

impl ElementState {
    /// True if `self == Pressed`.
    pub fn is_pressed(self) -> bool {
        self == ElementState::Pressed
    }
}

/// Describes a button of a mouse controller.
///
/// ## Platform-specific
///
/// **macOS:** `Back` and `Forward` might not work with all hardware.
/// **Orbital:** `Back` and `Forward` are unsupported due to orbital not supporting them.
#[derive(Debug, Hash, PartialEq, Eq, PartialOrd, Ord, Clone, Copy)]
#[cfg_attr(feature = "serde", derive(Serialize, Deserialize))]
pub enum MouseButton {
    Left,
    Right,
    Middle,
    Back,
    Forward,
    Other(u16),
}

/// Describes a difference in the mouse scroll wheel state.
#[derive(Debug, Clone, Copy, PartialEq)]
#[cfg_attr(feature = "serde", derive(Serialize, Deserialize))]
pub enum MouseScrollDelta {
    /// Amount in lines or rows to scroll in the horizontal
    /// and vertical directions.
    ///
    /// Positive values indicate that the content that is being scrolled should move
    /// right and down (revealing more content left and up).
    LineDelta(f32, f32),

    /// Amount in pixels to scroll in the horizontal and
    /// vertical direction.
    ///
    /// Scroll events are expressed as a `PixelDelta` if
    /// supported by the device (eg. a touchpad) and
    /// platform.
    ///
    /// Positive values indicate that the content being scrolled should
    /// move right/down.
    ///
    /// For a 'natural scrolling' touch pad (that acts like a touch screen)
    /// this means moving your fingers right and down should give positive values,
    /// and move the content right and down (to reveal more things left and up).
    PixelDelta(PhysicalPosition<f64>),
}

/// Handle to synchroniously change the size of the window from the
/// [`WindowEvent`].
#[derive(Debug, Clone)]
pub struct InnerSizeWriter {
    pub(crate) new_inner_size: Weak<Mutex<PhysicalSize<u32>>>,
}

impl InnerSizeWriter {
    #[cfg(not(orbital_platform))]
    pub(crate) fn new(new_inner_size: Weak<Mutex<PhysicalSize<u32>>>) -> Self {
        Self { new_inner_size }
    }

    /// Try to request inner size which will be set synchroniously on the window.
    pub fn request_inner_size(
        &mut self,
        new_inner_size: PhysicalSize<u32>,
    ) -> Result<(), ExternalError> {
        if let Some(inner) = self.new_inner_size.upgrade() {
            *inner.lock().unwrap() = new_inner_size;
            Ok(())
        } else {
            Err(ExternalError::Ignored)
        }
    }
}

impl PartialEq for InnerSizeWriter {
    fn eq(&self, other: &Self) -> bool {
        self.new_inner_size.as_ptr() == other.new_inner_size.as_ptr()
    }
}

#[cfg(test)]
mod tests {
    use crate::event;
    use std::collections::{BTreeSet, HashSet};

    macro_rules! foreach_event {
        ($closure:expr) => {{
            #[allow(unused_mut)]
            let mut x = $closure;
            let did = unsafe { event::DeviceId::dummy() };

            #[allow(deprecated)]
            {
                use crate::event::{Event::*, Ime::Enabled, WindowEvent::*};
                use crate::window::WindowId;

                // Mainline events.
                let wid = unsafe { WindowId::dummy() };
                x(UserEvent(()));
                x(NewEvents(event::StartCause::Init));
                x(AboutToWait);
                x(LoopExiting);
                x(Suspended);
                x(Resumed);

                // Window events.
                let with_window_event = |wev| {
                    x(WindowEvent {
                        window_id: wid,
                        event: wev,
                    })
                };

                with_window_event(CloseRequested);
                with_window_event(Destroyed);
                with_window_event(Focused(true));
                with_window_event(Moved((0, 0).into()));
                with_window_event(Resized((0, 0).into()));
                with_window_event(DroppedFile("x.txt".into()));
                with_window_event(HoveredFile("x.txt".into()));
                with_window_event(HoveredFileCancelled);
                with_window_event(Ime(Enabled));
                with_window_event(CursorMoved {
                    device_id: did,
                    position: (0, 0).into(),
                });
                with_window_event(ModifiersChanged(event::Modifiers::default()));
                with_window_event(CursorEntered { device_id: did });
                with_window_event(CursorLeft { device_id: did });
                with_window_event(MouseWheel {
                    device_id: did,
                    delta: event::MouseScrollDelta::LineDelta(0.0, 0.0),
                    phase: event::TouchPhase::Started,
                });
                with_window_event(MouseInput {
                    device_id: did,
                    state: event::ElementState::Pressed,
                    button: event::MouseButton::Other(0),
                });
                with_window_event(TouchpadMagnify {
                    device_id: did,
                    delta: 0.0,
                    phase: event::TouchPhase::Started,
                });
                with_window_event(SmartMagnify { device_id: did });
                with_window_event(TouchpadRotate {
                    device_id: did,
                    delta: 0.0,
                    phase: event::TouchPhase::Started,
                });
                with_window_event(TouchpadPressure {
                    device_id: did,
                    pressure: 0.0,
                    stage: 0,
                });
                with_window_event(AxisMotion {
                    device_id: did,
                    axis: 0,
                    value: 0.0,
                });
                with_window_event(Touch(event::Touch {
                    device_id: did,
                    phase: event::TouchPhase::Started,
                    location: (0.0, 0.0).into(),
                    id: 0,
                    force: Some(event::Force::Normalized(0.0)),
                }));
                with_window_event(ThemeChanged(crate::window::Theme::Light));
                with_window_event(Occluded(true));
            }

            #[allow(deprecated)]
            {
                use event::DeviceEvent::*;

                let with_device_event = |dev_ev| {
                    x(event::Event::DeviceEvent {
                        device_id: did,
                        event: dev_ev,
                    })
                };

                with_device_event(Added);
                with_device_event(Removed);
                with_device_event(MouseMotion {
                    delta: (0.0, 0.0).into(),
                });
                with_device_event(MouseWheel {
                    delta: event::MouseScrollDelta::LineDelta(0.0, 0.0),
                });
                with_device_event(Motion {
                    axis: 0,
                    value: 0.0,
                });
                with_device_event(Button {
                    button: 0,
                    state: event::ElementState::Pressed,
                });
            }
        }};
    }

    #[allow(clippy::redundant_clone)]
    #[test]
    fn test_event_clone() {
        foreach_event!(|event: event::Event<()>| {
            let event2 = event.clone();
            assert_eq!(event, event2);
        })
    }

    #[test]
    fn test_map_nonuser_event() {
        foreach_event!(|event: event::Event<()>| {
            let is_user = matches!(event, event::Event::UserEvent(()));
            let event2 = event.map_nonuser_event::<()>();
            if is_user {
                assert_eq!(event2, Err(event::Event::UserEvent(())));
            } else {
                assert!(event2.is_ok());
            }
        })
    }

    #[test]
    fn test_force_normalize() {
        let force = event::Force::Normalized(0.0);
        assert_eq!(force.normalized(), 0.0);

        let force2 = event::Force::Calibrated {
            force: 5.0,
            max_possible_force: 2.5,
            altitude_angle: None,
        };
        assert_eq!(force2.normalized(), 2.0);

        let force3 = event::Force::Calibrated {
            force: 5.0,
            max_possible_force: 2.5,
            altitude_angle: Some(std::f64::consts::PI / 2.0),
        };
        assert_eq!(force3.normalized(), 2.0);
    }

    #[allow(clippy::clone_on_copy)]
    #[test]
    fn ensure_attrs_do_not_panic() {
        foreach_event!(|event: event::Event<()>| {
            let _ = format!("{:?}", event);
        });
        let _ = event::StartCause::Init.clone();

        let did = unsafe { crate::event::DeviceId::dummy() }.clone();
        HashSet::new().insert(did);
        let mut set = [did, did, did];
        set.sort_unstable();
        let mut set2 = BTreeSet::new();
        set2.insert(did);
        set2.insert(did);

        HashSet::new().insert(event::TouchPhase::Started.clone());
        HashSet::new().insert(event::MouseButton::Left.clone());
        HashSet::new().insert(event::Ime::Enabled);

        let _ = event::Touch {
            device_id: did,
            phase: event::TouchPhase::Started,
            location: (0.0, 0.0).into(),
            id: 0,
            force: Some(event::Force::Normalized(0.0)),
        }
        .clone();
        let _ = event::Force::Calibrated {
            force: 0.0,
            max_possible_force: 0.0,
            altitude_angle: None,
        }
        .clone();
    }
}<|MERGE_RESOLUTION|>--- conflicted
+++ resolved
@@ -581,10 +581,9 @@
     /// [`transform`]: https://developer.mozilla.org/en-US/docs/Web/CSS/transform
     Occluded(bool),
 
-<<<<<<< HEAD
     /// A menu item was pressed
     MenuAction(usize),
-=======
+
     /// Emitted when a window should be redrawn.
     ///
     /// This gets triggered in two scenarios:
@@ -595,7 +594,6 @@
     /// Winit will aggregate duplicate redraw requests into a single event, to
     /// help avoid duplicating rendering work.
     RedrawRequested,
->>>>>>> d37d1a03
 }
 
 /// Identifier of an input device.
