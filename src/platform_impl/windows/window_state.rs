--- conflicted
+++ resolved
@@ -2,13 +2,7 @@
     dpi::{PhysicalPosition, Size},
     icon::Icon,
     keyboard::ModifiersState,
-<<<<<<< HEAD
     platform_impl::platform::{event_loop, util},
-=======
-    platform_impl::platform::{
-        event_loop, keyboard::KeyEventBuilder, minimal_ime::MinimalIme, util,
-    },
->>>>>>> ef0af64c
     window::{CursorIcon, Fullscreen, Theme, WindowAttributes},
 };
 use parking_lot::MutexGuard;
@@ -41,12 +35,6 @@
     pub preferred_theme: Option<Theme>,
     pub high_surrogate: Option<u16>,
 
-<<<<<<< HEAD
-=======
-    pub key_event_builder: KeyEventBuilder,
-    pub ime_handler: MinimalIme,
-
->>>>>>> ef0af64c
     pub window_flags: WindowFlags,
 }
 
