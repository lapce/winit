--- conflicted
+++ resolved
@@ -54,15 +54,9 @@
             RegisterClassExW, RegisterWindowMessageA, SetCursor, SetTimer, SetWindowPos,
             TranslateMessage, CREATESTRUCTW, GIDC_ARRIVAL, GIDC_REMOVAL, GWL_STYLE, GWL_USERDATA,
             HTCAPTION, HTCLIENT, MINMAXINFO, MNC_CLOSE, MSG, NCCALCSIZE_PARAMS, PM_REMOVE, PT_PEN,
-<<<<<<< HEAD
-            PT_TOUCH, RI_KEY_E0, RI_KEY_E1, RI_MOUSE_WHEEL, SC_MINIMIZE, SC_RESTORE,
-            SIZE_MAXIMIZED, SWP_NOACTIVATE, SWP_NOMOVE, SWP_NOSIZE, SWP_NOZORDER, WHEEL_DELTA,
-            WINDOWPOS, WM_CAPTURECHANGED, WM_CLOSE, WM_COMMAND, WM_CREATE, WM_DESTROY,
-=======
             PT_TOUCH, RI_KEY_E0, RI_KEY_E1, RI_MOUSE_HWHEEL, RI_MOUSE_WHEEL, SC_MINIMIZE,
             SC_RESTORE, SIZE_MAXIMIZED, SWP_NOACTIVATE, SWP_NOMOVE, SWP_NOSIZE, SWP_NOZORDER,
-            WHEEL_DELTA, WINDOWPOS, WM_CAPTURECHANGED, WM_CLOSE, WM_CREATE, WM_DESTROY,
->>>>>>> d37d1a03
+            WHEEL_DELTA, WINDOWPOS, WM_CAPTURECHANGED, WM_CLOSE, WM_COMMAND, WM_CREATE, WM_DESTROY,
             WM_DPICHANGED, WM_ENTERSIZEMOVE, WM_EXITSIZEMOVE, WM_GETMINMAXINFO, WM_IME_COMPOSITION,
             WM_IME_ENDCOMPOSITION, WM_IME_SETCONTEXT, WM_IME_STARTCOMPOSITION, WM_INPUT,
             WM_INPUT_DEVICE_CHANGE, WM_KEYDOWN, WM_KEYUP, WM_KILLFOCUS, WM_LBUTTONDOWN,
