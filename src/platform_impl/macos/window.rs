--- conflicted
+++ resolved
@@ -7,15 +7,12 @@
 use std::ptr::NonNull;
 use std::sync::{Mutex, MutexGuard};
 
-<<<<<<< HEAD
 use objc2::ffi::NO;
 use objc2::runtime::AnyObject;
 use raw_window_handle::{
     AppKitDisplayHandle, AppKitWindowHandle, RawDisplayHandle, RawWindowHandle,
 };
 
-=======
->>>>>>> d37d1a03
 use crate::{
     dpi::{
         LogicalPosition, LogicalSize, PhysicalPosition, PhysicalSize, Position, Size, Size::Logical,
