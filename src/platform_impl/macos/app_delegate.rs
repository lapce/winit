--- conflicted
+++ resolved
@@ -83,14 +83,10 @@
 extern "C" fn did_finish_launching(this: &Object, _: Sel, _: id) {
     trace_scope!("applicationDidFinishLaunching:");
     AppState::launched(this);
-<<<<<<< HEAD
-=======
-    trace!("Completed `applicationDidFinishLaunching`");
 }
 
 extern "C" fn will_terminate(_this: &Object, _: Sel, _: id) {
     trace!("Triggered `applicationWillTerminate`");
     AppState::exit();
     trace!("Completed `applicationWillTerminate`");
->>>>>>> 56ea381c
 }