--- conflicted
+++ resolved
@@ -4,16 +4,11 @@
 
 use crate::{
     dpi::LogicalSize,
-<<<<<<< HEAD
-    event_loop::EventLoopWindowTarget,
     keyboard::{KeyCode, NativeKeyCode},
     monitor::MonitorHandle,
     platform::scancode::KeyCodeExtScancode,
-=======
     event_loop::{EventLoop, EventLoopWindowTarget},
-    monitor::MonitorHandle,
     platform_impl::get_aux_state_mut,
->>>>>>> 1ef0b490
     window::{Window, WindowBuilder},
 };
 
