language: rust

rust:
  - nightly
  - stable

cache: cargo

addons:
  apt:
    packages:
    - libxxf86vm-dev
<<<<<<< HEAD
=======
    - libosmesa6-dev

env:
  global:
    - secure: "kVjHgK+6ivT5tUleNH/m6+69tPf8gkPNSPLsnXrkMJaIeXSnnKKQegP1O0UCThYAUbbwrUGlrKJUngDxkD8jSANhzAULX9t1iXho41InzYBEErTanXBYF8WO1rK1keKjLwiYw4KuvbiBoSeKabzQRwv0kMttxY57+hKVROr5dSg="
>>>>>>> 95434eaf

script:
  - cargo build --verbose
  - cargo test --verbose

os:
  - linux
  - osx

after_success: 
  - |
      [ $TRAVIS_BRANCH = master ] &&
      [ $TRAVIS_PULL_REQUEST = false ] &&
      cargo publish --token ${CRATESIO_TOKEN}<|MERGE_RESOLUTION|>--- conflicted
+++ resolved
@@ -10,14 +10,6 @@
   apt:
     packages:
     - libxxf86vm-dev
-<<<<<<< HEAD
-=======
-    - libosmesa6-dev
-
-env:
-  global:
-    - secure: "kVjHgK+6ivT5tUleNH/m6+69tPf8gkPNSPLsnXrkMJaIeXSnnKKQegP1O0UCThYAUbbwrUGlrKJUngDxkD8jSANhzAULX9t1iXho41InzYBEErTanXBYF8WO1rK1keKjLwiYw4KuvbiBoSeKabzQRwv0kMttxY57+hKVROr5dSg="
->>>>>>> 95434eaf
 
 script:
   - cargo build --verbose
