use std::io::{stdin, stdout, Write};

use simple_logger::SimpleLogger;
use winit::event::{ElementState, Event, KeyEvent, WindowEvent};
use winit::event_loop::{ControlFlow, EventLoop};
use winit::keyboard::Key;
use winit::monitor::{MonitorHandle, VideoMode};
use winit::window::{Fullscreen, WindowBuilder};

fn main() {
    SimpleLogger::new().init().unwrap();
    let event_loop = EventLoop::new();

    print!("Please choose the fullscreen mode: (1) exclusive, (2) borderless: ");
    stdout().flush().unwrap();

    let mut num = String::new();
    stdin().read_line(&mut num).unwrap();
    let num = num.trim().parse().ok().expect("Please enter a number");

    let fullscreen = Some(match num {
        1 => Fullscreen::Exclusive(prompt_for_video_mode(&prompt_for_monitor(&event_loop))),
        2 => Fullscreen::Borderless(Some(prompt_for_monitor(&event_loop))),
        _ => panic!("Please enter a valid number"),
    });

    let mut decorations = true;

    let window = WindowBuilder::new()
        .with_title("Hello world!")
        .with_fullscreen(fullscreen.clone())
        .build(&event_loop)
        .unwrap();

    event_loop.run(move |event, _, control_flow| {
        *control_flow = ControlFlow::Wait;

        match event {
            Event::WindowEvent { event, .. } => match event {
                WindowEvent::CloseRequested => *control_flow = ControlFlow::Exit,
                WindowEvent::KeyboardInput {
                    event:
                        KeyEvent {
                            logical_key: key,
                            state: ElementState::Pressed,
                            ..
                        },
                    ..
                } => match key {
                    Key::Escape => *control_flow = ControlFlow::Exit,

                    // WARNING: Consider using `key_without_modifers()` if available on your platform.
                    // See the `key_binding` example
                    Key::Character("f") => {
                        if window.fullscreen().is_some() {
                            window.set_fullscreen(None);
                        } else {
                            window.set_fullscreen(fullscreen.clone());
                        }
                    }
                    Key::Character("s") => {
                        println!("window.fullscreen {:?}", window.fullscreen());
                    }
<<<<<<< HEAD
                    Key::Character("m") => {
                        is_maximized = !is_maximized;
                        window.set_maximized(is_maximized);
=======
                    (VirtualKeyCode::M, ElementState::Pressed) => {
                        let is_maximized = window.is_maximized();
                        window.set_maximized(!is_maximized);
>>>>>>> 10a94c07
                    }
                    Key::Character("d") => {
                        decorations = !decorations;
                        window.set_decorations(decorations);
                    }
                    _ => (),
                },
                _ => (),
            },
            _ => {}
        }
    });
}

// Enumerate monitors and prompt user to choose one
fn prompt_for_monitor(event_loop: &EventLoop<()>) -> MonitorHandle {
    for (num, monitor) in event_loop.available_monitors().enumerate() {
        println!("Monitor #{}: {:?}", num, monitor.name());
    }

    print!("Please write the number of the monitor to use: ");
    stdout().flush().unwrap();

    let mut num = String::new();
    stdin().read_line(&mut num).unwrap();
    let num = num.trim().parse().ok().expect("Please enter a number");
    let monitor = event_loop
        .available_monitors()
        .nth(num)
        .expect("Please enter a valid ID");

    println!("Using {:?}", monitor.name());

    monitor
}

fn prompt_for_video_mode(monitor: &MonitorHandle) -> VideoMode {
    for (i, video_mode) in monitor.video_modes().enumerate() {
        println!("Video mode #{}: {}", i, video_mode);
    }

    print!("Please write the number of the video mode to use: ");
    stdout().flush().unwrap();

    let mut num = String::new();
    stdin().read_line(&mut num).unwrap();
    let num = num.trim().parse().ok().expect("Please enter a number");
    let video_mode = monitor
        .video_modes()
        .nth(num)
        .expect("Please enter a valid ID");

    println!("Using {}", video_mode);

    video_mode
}<|MERGE_RESOLUTION|>--- conflicted
+++ resolved
@@ -61,15 +61,9 @@
                     Key::Character("s") => {
                         println!("window.fullscreen {:?}", window.fullscreen());
                     }
-<<<<<<< HEAD
                     Key::Character("m") => {
-                        is_maximized = !is_maximized;
-                        window.set_maximized(is_maximized);
-=======
-                    (VirtualKeyCode::M, ElementState::Pressed) => {
                         let is_maximized = window.is_maximized();
                         window.set_maximized(!is_maximized);
->>>>>>> 10a94c07
                     }
                     Key::Character("d") => {
                         decorations = !decorations;
